--- conflicted
+++ resolved
@@ -78,12 +78,6 @@
         # We do have to make sure we don't return any files that have been
         # deleted, though.
         _id = self.last_synced_log_entry_for(partner)
-<<<<<<< HEAD
-        return [cursor[0] for cursor in self.con.execute("""select distinct
-            object_id from log where _id>? and (event_type=? or
-            event_type=?)""",
-            (_id, EventTypes.ADDED_MEDIA, EventTypes.UPDATED_MEDIA))]
-=======
         filenames = []
         for filename in [cursor[0] for cursor in self.con.execute(\
             """select object_id from log where _id>? and (event_type=? or
@@ -92,7 +86,6 @@
             if os.path.exists(expand_path(filename, self.mediadir())):
                 filenames.append(filename)
         return filenames
->>>>>>> 25dc27ee
         
     def _log_entry(self, sql_res):
 
@@ -330,7 +323,6 @@
             card.ret_reps_since_lapse, card.last_rep, card.next_rep,
             card.scheduler_data, card.id))
         
-<<<<<<< HEAD
     def add_media(self, log_entry):
 
         """ADDED_MEDIA events get created in several places:
@@ -346,8 +338,6 @@
             (filename, self._media_hash(filename)))
         self.log().added_media(filename)
         
-=======
->>>>>>> 25dc27ee
     def update_media(self, log_entry):
         filename = log_entry["fname"]
         self.log().updated_media(filename)
@@ -395,16 +385,8 @@
                 self.delete_card(self.card_from_log_entry(log_entry))
             elif event_type == EventTypes.REPETITION:
                 self.apply_repetition(log_entry)
-<<<<<<< HEAD
             elif event_type == EventTypes.ADDED_MEDIA:
                 self.add_media(log_entry)
-=======
-            # For ADDED_MEDIA and DELETED_MEDIA, we don't need to do anything
-            # special here. If they are still relevant, they will be taken
-            # care of by _process_media. If they are no longer relevant (e.g.
-            # adding and subsequently deleting media) they won't make it to
-            # the other side, but that's no big deal.
->>>>>>> 25dc27ee
             elif event_type == EventTypes.UPDATED_MEDIA:
                 self.update_media(log_entry)
         finally:
