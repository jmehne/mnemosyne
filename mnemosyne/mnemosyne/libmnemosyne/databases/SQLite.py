--- conflicted
+++ resolved
@@ -851,14 +851,9 @@
                                 (filename, )).fetchone()[0] == 0:
                 self.con.execute("""insert into media(filename, _hash)
                     values(?,?)""", (filename, self._media_hash(filename)))
-<<<<<<< HEAD
                 if not self.syncing:
                     self.log().added_media(filename)
-    
-=======
-                self.log().added_media(filename)
-
->>>>>>> 25dc27ee
+
     #
     # Queries.
     #
