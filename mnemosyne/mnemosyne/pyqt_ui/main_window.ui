<?xml version="1.0" encoding="UTF-8"?>
<ui version="4.0">
 <class>MainWindow</class>
 <widget class="QMainWindow" name="MainWindow">
  <property name="geometry">
   <rect>
    <x>0</x>
    <y>0</y>
<<<<<<< HEAD
    <width>245</width>
    <height>300</height>
=======
    <width>502</width>
    <height>211</height>
>>>>>>> f9d4db85
   </rect>
  </property>
  <property name="sizePolicy">
   <sizepolicy hsizetype="Minimum" vsizetype="Minimum">
    <horstretch>0</horstretch>
    <verstretch>0</verstretch>
   </sizepolicy>
  </property>
  <property name="windowTitle">
   <string>Mnemosyne</string>
  </property>
  <property name="windowIcon">
   <iconset resource="mnemosyne.qrc">
    <normaloff>:/mnemosyne/pixmaps/mnemosyne.png</normaloff>:/mnemosyne/pixmaps/mnemosyne.png</iconset>
  </property>
  <widget class="QWidget" name="centralwidget"/>
  <widget class="QMenuBar" name="menubar">
   <property name="geometry">
    <rect>
     <x>0</x>
     <y>0</y>
<<<<<<< HEAD
     <width>245</width>
     <height>24</height>
=======
     <width>502</width>
     <height>22</height>
>>>>>>> f9d4db85
    </rect>
   </property>
   <widget class="QMenu" name="menuFile">
    <property name="title">
     <string>&amp;File</string>
    </property>
    <addaction name="actionFileNew"/>
    <addaction name="actionFileOpen"/>
    <addaction name="actionFileSave"/>
    <addaction name="actionFileSaveAs"/>
    <addaction name="separator"/>
    <addaction name="actionImport"/>
    <addaction name="actionExport"/>
    <addaction name="separator"/>
    <addaction name="actionFileExit"/>
   </widget>
   <widget class="QMenu" name="menu_Deck">
    <property name="title">
     <string>&amp;Deck</string>
    </property>
    <addaction name="actionAddCards"/>
    <addaction name="actionEditCurrentCard"/>
    <addaction name="actionDeleteCurrentFact"/>
    <addaction name="separator"/>
    <addaction name="actionEditDeck"/>
    <addaction name="actionCloneCardTypes"/>
    <addaction name="actionActivateCategories"/>
    <addaction name="actionCleanDuplicates"/>
    <addaction name="separator"/>
    <addaction name="actionShowStatistics"/>
   </widget>
   <widget class="QMenu" name="menu_Settings">
    <property name="title">
     <string>&amp;Settings</string>
    </property>
    <addaction name="actionCardAppearance"/>
    <addaction name="actionActivatePlugins"/>
    <addaction name="actionConfiguration"/>
   </widget>
   <widget class="QMenu" name="menu_Help">
    <property name="title">
     <string>&amp;Help</string>
    </property>
    <addaction name="actionGettingStarted"/>
    <addaction name="actionTip"/>
    <addaction name="separator"/>
    <addaction name="actionHelpAbout"/>
   </widget>
   <addaction name="menuFile"/>
   <addaction name="menu_Deck"/>
   <addaction name="menu_Settings"/>
   <addaction name="menu_Help"/>
  </widget>
  <widget class="QStatusBar" name="statusbar"/>
  <widget class="QToolBar" name="toolBar">
   <property name="windowTitle">
    <string>toolBar</string>
   </property>
   <property name="iconSize">
    <size>
     <width>22</width>
     <height>22</height>
    </size>
   </property>
   <attribute name="toolBarArea">
    <enum>TopToolBarArea</enum>
   </attribute>
   <attribute name="toolBarBreak">
    <bool>false</bool>
   </attribute>
   <addaction name="actionAddCards"/>
   <addaction name="actionEditCurrentCard"/>
   <addaction name="actionDeleteCurrentFact"/>
   <addaction name="actionEditDeck"/>
   <addaction name="actionShowStatistics"/>
  </widget>
  <action name="actionActivateCategories">
   <property name="text">
    <string>Activate cate&amp;gories</string>
   </property>
   <property name="shortcut">
    <string>Ctrl+G</string>
   </property>
  </action>
  <action name="actionAddCards">
   <property name="icon">
    <iconset resource="mnemosyne.qrc">
     <normaloff>:/mnemosyne/pixmaps/add.png</normaloff>:/mnemosyne/pixmaps/add.png</iconset>
   </property>
   <property name="text">
    <string>&amp;Add cards</string>
   </property>
   <property name="shortcut">
    <string>Ctrl+A</string>
   </property>
  </action>
  <action name="actionCleanDuplicates">
   <property name="text">
    <string>&amp;Clean duplicates</string>
   </property>
  </action>
  <action name="actionConfiguration">
   <property name="text">
    <string>&amp;Configure Mnemosyne</string>
   </property>
  </action>
  <action name="actionDeleteCurrentFact">
   <property name="icon">
    <iconset resource="mnemosyne.qrc">
     <normaloff>:/mnemosyne/pixmaps/delete.png</normaloff>:/mnemosyne/pixmaps/delete.png</iconset>
   </property>
   <property name="text">
    <string>&amp;Delete current card(s)</string>
   </property>
   <property name="shortcut">
    <string>Backspace</string>
   </property>
  </action>
  <action name="actionEditCurrentCard">
   <property name="icon">
    <iconset resource="mnemosyne.qrc">
     <normaloff>:/mnemosyne/pixmaps/edit.png</normaloff>:/mnemosyne/pixmaps/edit.png</iconset>
   </property>
   <property name="text">
    <string>&amp;Edit current card</string>
   </property>
   <property name="shortcut">
    <string>Ctrl+E</string>
   </property>
  </action>
  <action name="actionEditDeck">
   <property name="icon">
    <iconset resource="mnemosyne.qrc">
     <normaloff>:/mnemosyne/pixmaps/deck.png</normaloff>:/mnemosyne/pixmaps/deck.png</iconset>
   </property>
   <property name="text">
    <string>Edit &amp;deck</string>
   </property>
   <property name="shortcut">
    <string>Ctrl+D</string>
   </property>
  </action>
  <action name="actionExport">
   <property name="text">
    <string>&amp;Export</string>
   </property>
  </action>
  <action name="actionFileExit">
   <property name="icon">
    <iconset resource="mnemosyne.qrc">
     <normaloff>:/mnemosyne/pixmaps/exit.png</normaloff>:/mnemosyne/pixmaps/exit.png</iconset>
   </property>
   <property name="text">
    <string>E&amp;xit</string>
   </property>
  </action>
  <action name="actionFileNew">
   <property name="icon">
    <iconset>
     <normaloff>../../pixmaps/filenew.png</normaloff>../../pixmaps/filenew.png</iconset>
   </property>
   <property name="text">
    <string>&amp;New</string>
   </property>
   <property name="shortcut">
    <string>Ctrl+N</string>
   </property>
  </action>
  <action name="actionFileOpen">
   <property name="icon">
    <iconset resource="mnemosyne.qrc">
     <normaloff>:/mnemosyne/pixmaps/fileopen.png</normaloff>:/mnemosyne/pixmaps/fileopen.png</iconset>
   </property>
   <property name="text">
    <string>&amp;Open...</string>
   </property>
   <property name="shortcut">
    <string>Ctrl+O</string>
   </property>
  </action>
  <action name="actionFileSave">
   <property name="icon">
    <iconset resource="mnemosyne.qrc">
     <normaloff>:/mnemosyne/pixmaps/filesave.png</normaloff>:/mnemosyne/pixmaps/filesave.png</iconset>
   </property>
   <property name="text">
    <string>&amp;Save</string>
   </property>
   <property name="shortcut">
    <string>Ctrl+S</string>
   </property>
  </action>
  <action name="actionFileSaveAs">
   <property name="icon">
    <iconset resource="mnemosyne.qrc">
     <normaloff>:/mnemosyne/pixmaps/filesaveas.png</normaloff>:/mnemosyne/pixmaps/filesaveas.png</iconset>
   </property>
   <property name="text">
    <string>Save &amp;as...</string>
   </property>
  </action>
  <action name="actionHelpAbout">
   <property name="text">
    <string>&amp;About</string>
   </property>
  </action>
  <action name="actionImport">
   <property name="text">
    <string>&amp;Import</string>
   </property>
  </action>
  <action name="actionGettingStarted">
   <property name="text">
    <string>&amp;Getting started</string>
   </property>
  </action>
  <action name="actionShowStatistics">
   <property name="icon">
    <iconset resource="mnemosyne.qrc">
     <normaloff>:/mnemosyne/pixmaps/statistics.png</normaloff>:/mnemosyne/pixmaps/statistics.png</iconset>
   </property>
   <property name="text">
    <string>Show s&amp;tatistics</string>
   </property>
   <property name="shortcut">
    <string>Ctrl+T</string>
   </property>
  </action>
  <action name="actionShowToolbar">
   <property name="checkable">
    <bool>true</bool>
   </property>
   <property name="checked">
    <bool>true</bool>
   </property>
   <property name="text">
    <string>Show &amp;toolbar</string>
   </property>
  </action>
  <action name="actionTip">
   <property name="text">
    <string>&amp;Tip of the day</string>
   </property>
  </action>
  <action name="actionCardAppearance">
   <property name="text">
    <string>Card &amp;appearance</string>
   </property>
  </action>
  <action name="actionActivatePlugins">
   <property name="text">
    <string>&amp;Activate plugins</string>
   </property>
  </action>
  <action name="actionCloneCardTypes">
   <property name="text">
    <string>Clone card &amp;types</string>
   </property>
  </action>
 </widget>
 <resources>
  <include location="mnemosyne.qrc"/>
 </resources>
 <connections>
  <connection>
   <sender>actionAddCards</sender>
   <signal>activated()</signal>
   <receiver>MainWindow</receiver>
   <slot>add_cards</slot>
   <hints>
    <hint type="sourcelabel">
     <x>-1</x>
     <y>-1</y>
    </hint>
    <hint type="destinationlabel">
     <x>164</x>
     <y>210</y>
    </hint>
   </hints>
  </connection>
  <connection>
   <sender>actionFileNew</sender>
   <signal>activated()</signal>
   <receiver>MainWindow</receiver>
   <slot>file_new</slot>
   <hints>
    <hint type="sourcelabel">
     <x>-1</x>
     <y>-1</y>
    </hint>
    <hint type="destinationlabel">
     <x>269</x>
     <y>146</y>
    </hint>
   </hints>
  </connection>
  <connection>
   <sender>actionFileOpen</sender>
   <signal>activated()</signal>
   <receiver>MainWindow</receiver>
   <slot>file_open</slot>
   <hints>
    <hint type="sourcelabel">
     <x>-1</x>
     <y>-1</y>
    </hint>
    <hint type="destinationlabel">
     <x>269</x>
     <y>179</y>
    </hint>
   </hints>
  </connection>
  <connection>
   <sender>actionFileSave</sender>
   <signal>activated()</signal>
   <receiver>MainWindow</receiver>
   <slot>file_save</slot>
   <hints>
    <hint type="sourcelabel">
     <x>-1</x>
     <y>-1</y>
    </hint>
    <hint type="destinationlabel">
     <x>93</x>
     <y>124</y>
    </hint>
   </hints>
  </connection>
  <connection>
   <sender>actionFileSaveAs</sender>
   <signal>activated()</signal>
   <receiver>MainWindow</receiver>
   <slot>file_save_as</slot>
   <hints>
    <hint type="sourcelabel">
     <x>-1</x>
     <y>-1</y>
    </hint>
    <hint type="destinationlabel">
     <x>93</x>
     <y>124</y>
    </hint>
   </hints>
  </connection>
  <connection>
   <sender>actionFileExit</sender>
   <signal>activated()</signal>
   <receiver>MainWindow</receiver>
   <slot>close()</slot>
   <hints>
    <hint type="sourcelabel">
     <x>-1</x>
     <y>-1</y>
    </hint>
    <hint type="destinationlabel">
     <x>269</x>
     <y>124</y>
    </hint>
   </hints>
  </connection>
  <connection>
   <sender>actionEditCurrentCard</sender>
   <signal>activated()</signal>
   <receiver>MainWindow</receiver>
   <slot>edit_current_card</slot>
   <hints>
    <hint type="sourcelabel">
     <x>-1</x>
     <y>-1</y>
    </hint>
    <hint type="destinationlabel">
     <x>83</x>
     <y>87</y>
    </hint>
   </hints>
  </connection>
  <connection>
   <sender>actionDeleteCurrentFact</sender>
   <signal>activated()</signal>
   <receiver>MainWindow</receiver>
   <slot>delete_current_fact</slot>
   <hints>
    <hint type="sourcelabel">
     <x>-1</x>
     <y>-1</y>
    </hint>
    <hint type="destinationlabel">
     <x>109</x>
     <y>67</y>
    </hint>
   </hints>
  </connection>
  <connection>
   <sender>actionCardAppearance</sender>
   <signal>activated()</signal>
   <receiver>MainWindow</receiver>
   <slot>card_appearance</slot>
   <hints>
    <hint type="sourcelabel">
     <x>-1</x>
     <y>-1</y>
    </hint>
    <hint type="destinationlabel">
     <x>123</x>
     <y>103</y>
    </hint>
   </hints>
  </connection>
  <connection>
   <sender>actionActivatePlugins</sender>
   <signal>activated()</signal>
   <receiver>MainWindow</receiver>
   <slot>activate_plugins</slot>
   <hints>
    <hint type="sourcelabel">
     <x>-1</x>
     <y>-1</y>
    </hint>
    <hint type="destinationlabel">
     <x>113</x>
     <y>85</y>
    </hint>
   </hints>
  </connection>
  <connection>
   <sender>actionCloneCardTypes</sender>
   <signal>activated()</signal>
   <receiver>MainWindow</receiver>
   <slot>manage_card_types</slot>
   <hints>
    <hint type="sourcelabel">
     <x>-1</x>
     <y>-1</y>
    </hint>
    <hint type="destinationlabel">
     <x>277</x>
     <y>85</y>
    </hint>
   </hints>
  </connection>
  <connection>
   <sender>actionShowStatistics</sender>
   <signal>activated()</signal>
   <receiver>MainWindow</receiver>
   <slot>show_statistics</slot>
   <hints>
    <hint type="sourcelabel" >
     <x>-1</x>
     <y>-1</y>
    </hint>
    <hint type="destinationlabel" >
     <x>250</x>
     <y>105</y>
    </hint>
   </hints>
  </connection>
 </connections>
</ui><|MERGE_RESOLUTION|>--- conflicted
+++ resolved
@@ -6,13 +6,8 @@
    <rect>
     <x>0</x>
     <y>0</y>
-<<<<<<< HEAD
     <width>245</width>
     <height>300</height>
-=======
-    <width>502</width>
-    <height>211</height>
->>>>>>> f9d4db85
    </rect>
   </property>
   <property name="sizePolicy">
@@ -34,13 +29,8 @@
     <rect>
      <x>0</x>
      <y>0</y>
-<<<<<<< HEAD
      <width>245</width>
      <height>24</height>
-=======
-     <width>502</width>
-     <height>22</height>
->>>>>>> f9d4db85
     </rect>
    </property>
    <widget class="QMenu" name="menuFile">
@@ -317,7 +307,7 @@
     </hint>
     <hint type="destinationlabel">
      <x>164</x>
-     <y>210</y>
+     <y>226</y>
     </hint>
    </hints>
   </connection>
