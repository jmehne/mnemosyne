<?xml version="1.0" encoding="UTF-8"?>
<ui version="4.0">
 <class>ConfigurationWdgtMain</class>
 <widget class="QWidget" name="ConfigurationWdgtMain">
  <property name="geometry">
   <rect>
    <x>0</x>
    <y>0</y>
<<<<<<< HEAD
    <width>431</width>
    <height>380</height>
=======
    <width>384</width>
    <height>400</height>
>>>>>>> c4ff0ab6
   </rect>
  </property>
  <property name="windowTitle">
   <string>Form</string>
  </property>
  <layout class="QVBoxLayout" name="verticalLayout_6">
   <item>
    <layout class="QVBoxLayout" name="verticalLayout_5">
     <item>
      <widget class="QGroupBox" name="groupBox">
       <property name="title">
        <string>Scheduler</string>
       </property>
       <layout class="QVBoxLayout" name="verticalLayout">
        <item>
         <layout class="QHBoxLayout" name="horizontalLayout_2">
          <item>
           <widget class="QLabel" name="label_2">
            <property name="text">
             <string>First show new cards</string>
            </property>
           </widget>
          </item>
          <item>
           <widget class="QComboBox" name="new_cards">
            <item>
             <property name="text">
              <string>in the order they were added</string>
             </property>
            </item>
            <item>
             <property name="text">
              <string>in random order</string>
             </property>
            </item>
           </widget>
          </item>
          <item>
           <spacer name="horizontalSpacer">
            <property name="orientation">
             <enum>Qt::Horizontal</enum>
            </property>
            <property name="sizeHint" stdset="0">
             <size>
              <width>40</width>
              <height>20</height>
             </size>
            </property>
           </spacer>
          </item>
         </layout>
        </item>
        <item>
         <layout class="QHBoxLayout" name="horizontalLayout_3">
          <item>
           <widget class="QLabel" name="label_3">
            <property name="text">
             <string>Review memorised cards</string>
            </property>
           </widget>
          </item>
          <item>
           <widget class="QComboBox" name="scheduled_cards">
            <item>
             <property name="text">
              <string>most urgent first</string>
             </property>
            </item>
            <item>
             <property name="text">
              <string>in random order</string>
             </property>
            </item>
           </widget>
          </item>
          <item>
           <spacer name="horizontalSpacer_2">
            <property name="orientation">
             <enum>Qt::Horizontal</enum>
            </property>
            <property name="sizeHint" stdset="0">
             <size>
              <width>40</width>
              <height>20</height>
             </size>
            </property>
           </spacer>
          </item>
         </layout>
        </item>
        <item>
         <layout class="QHBoxLayout" name="horizontalLayout">
          <item>
           <widget class="QLabel" name="label">
            <property name="text">
             <string>Hold</string>
            </property>
           </widget>
          </item>
          <item>
           <widget class="QSpinBox" name="non_memorised_cards">
            <property name="minimum">
             <number>1</number>
            </property>
            <property name="value">
             <number>10</number>
            </property>
           </widget>
          </item>
          <item>
           <widget class="QLabel" name="label_4">
            <property name="text">
             <string>non-memorised cards in your hand</string>
            </property>
           </widget>
          </item>
          <item>
           <spacer name="horizontalSpacer_3">
            <property name="orientation">
             <enum>Qt::Horizontal</enum>
            </property>
            <property name="sizeHint" stdset="0">
             <size>
              <width>40</width>
              <height>20</height>
             </size>
            </property>
           </spacer>
          </item>
         </layout>
        </item>
        <item>
         <layout class="QHBoxLayout" name="horizontalLayout_4">
          <item>
           <widget class="QLabel" name="label_5">
            <property name="text">
             <string>Autosave after</string>
            </property>
           </widget>
          </item>
          <item>
           <widget class="QSpinBox" name="save_after_n_reps">
            <property name="minimum">
             <number>0</number>
            </property>
            <property name="maximum">
             <number>25</number>
            </property>
            <property name="value">
             <number>10</number>
            </property>
           </widget>
          </item>
          <item>
           <widget class="QLabel" name="label_6">
            <property name="text">
             <string>repetitions</string>
            </property>
           </widget>
          </item>
          <item>
           <spacer name="horizontalSpacer_4">
            <property name="orientation">
             <enum>Qt::Horizontal</enum>
            </property>
            <property name="sizeHint" stdset="0">
             <size>
              <width>40</width>
              <height>20</height>
             </size>
            </property>
           </spacer>
          </item>
         </layout>
        </item>
        <item>
         <widget class="QCheckBox" name="memorise_sister_cards_on_same_day">
          <property name="text">
           <string>(Re)learn sister cards on the same day</string>
          </property>
         </widget>
        </item>
       </layout>
      </widget>
     </item>
     <item>
      <widget class="QGroupBox" name="groupBox_2">
       <property name="title">
        <string>Audio</string>
       </property>
       <layout class="QVBoxLayout" name="verticalLayout_2">
        <item>
         <widget class="QCheckBox" name="media_autoplay">
          <property name="text">
           <string>Start automatically when displaying card</string>
          </property>
          <property name="checked">
           <bool>true</bool>
          </property>
         </widget>
        </item>
        <item>
         <widget class="QCheckBox" name="media_controls">
          <property name="text">
           <string>Show controls (pause, ...)</string>
          </property>
          <property name="checked">
           <bool>false</bool>
          </property>
         </widget>
        </item>
       </layout>
      </widget>
     </item>
     <item>
      <widget class="QGroupBox" name="groupBox_3">
       <property name="title">
        <string>Science</string>
       </property>
       <layout class="QVBoxLayout" name="verticalLayout_3">
        <item>
         <widget class="QCheckBox" name="upload_science_logs">
          <property name="text">
           <string>Upload anonymous science logs</string>
          </property>
          <property name="checked">
           <bool>true</bool>
          </property>
         </widget>
        </item>
       </layout>
      </widget>
     </item>
     <item>
      <widget class="QGroupBox" name="groupBox_4">
       <property name="title">
        <string>Language (requires restart)</string>
       </property>
       <layout class="QVBoxLayout" name="verticalLayout_4">
        <item>
         <widget class="QComboBox" name="language"/>
        </item>
       </layout>
      </widget>
     </item>
    </layout>
   </item>
  </layout>
 </widget>
 <resources/>
 <connections/>
</ui><|MERGE_RESOLUTION|>--- conflicted
+++ resolved
@@ -6,13 +6,8 @@
    <rect>
     <x>0</x>
     <y>0</y>
-<<<<<<< HEAD
-    <width>431</width>
-    <height>380</height>
-=======
     <width>384</width>
     <height>400</height>
->>>>>>> c4ff0ab6
    </rect>
   </property>
   <property name="windowTitle">
