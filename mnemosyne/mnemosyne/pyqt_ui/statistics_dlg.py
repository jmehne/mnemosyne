#
# statistics_dlg.py <mike@peacecorps.org.cv>, <Peter.Bienstman@UGent.be>
#

from numpy import arange
from PyQt4 import QtCore, QtGui

from mnemosyne.libmnemosyne.translator import _
from mnemosyne.libmnemosyne.component import Component
from mnemosyne.libmnemosyne.utils import numeric_string_cmp

from mnemosyne.pyqt_ui.matplotlib_canvas import Histogram, PieChart, BarGraph 
from mnemosyne.pyqt_ui.ui_statistics_dlg import Ui_StatisticsDlg


# TODO: Add graphs which include data from the history: retention rate, cards
# scheduled in the past, repetitions per day, cards added per day, ...


class Graph(object):

    """Base class for statistics graphs.

    In most cases, subclasses only need to override __init__ to assign the
    appropriate graph type to self.graph and _calc_data(...) to generate the
    data to be plotted. Subclasses can also specify a dict of keyword args
    that will be passed to the graph's plot method by overriding the kwargs
    method.

    """

    def __init__(self, parent):
        self.graph = None # TODO: why not inheriting here?
        self.title = ""
        self.xlabel = ""
        self.ylabel = ""
        self._data = None

    @property
    def data(self):
        
        "The data to be plotted, lazily calculated."

        if self._data is None:
            self._calc_data()
        return self._data

    def _calc_data(self):
        raise NotImplementedError

    def generate_plot(self):        
        self.prepare_axes()
        if self.is_valid():
            self.graph.plot(self.data, **self.kwargs)
        else:
            self.graph.display_message(_("No stats available."))

    @property
    def kwargs(self):
        
        """Return keyword args for the plotting method. Note that they can
        depend on the data to be plotted.

        """
        
        return {}

    def prepare_axes(self):
        
        """Set the graph title, x- and y-labels, and any other special
        formatting required."""

        self.graph.axes.set_title(self.title)
        self.graph.axes.set_xlabel(self.xlabel)
        self.graph.axes.set_ylabel(self.ylabel)

    def is_valid(self):
        return max(self.data) > 0


class ScheduleGraph(Graph):

    "Graph of card scheduling statistics."

    def __init__(self, parent, scope):
        Graph.__init__(self, parent)
        self.ylabel = "Number of cards scheduled"
        self.scope = scope
        self.graph = BarGraph(parent)
        
    def _calc_data(self):
        if self.scope == "next_week":
            range_ = range(0, 7, 1)
        elif self.scope == "next_month": 
            range_ = range(6, 28, 7)
        elif self.scope == "next_year":  
            range_ = range(30, 365, 30)
        else:
            raise ArgumentError, "Invalid scope for ScheduleGraph."

        # TMP:
        import scipy
        self._data = scipy.random.randint(0, 200, (len(range_),))
        return
        
        old_cumulative = 0
        self._data = []
        for days in range_:
            cumulative = self.database().scheduled_count(days)
            self._data.append(cumulative - old_cumulative)
            old_cumulative = cumulative
<<<<<<< HEAD
=======
        return values

    def values_for_histogram(self):
        iton = lambda i: (i + abs(i)) / 2 # i < 0 ? 0 : i
        values = [iton(c.days_until_next_rep) 
                  for c in database().get_all_cards()]
        return values

    def kwargs_for_bargraph(self, values):
        return dict(width=1.0, align='center', alpha=0.7, linewidth=0, 
                    color='red')

    def kwargs_for_histogram(self, values):
        kwargs = dict()
        if self.validate(values):
            kwargs['range'] = (min(values) - 0.5, max(values) + 0.5)
            kwargs['bins'] = max(values) - min(values) + 1
        return kwargs
>>>>>>> f5a03867

    def prepare_axes(self):
        Graph.prepare_axes(self)
        xticklabels = lambda i, j: map(lambda x: "+%d" % x, range(i, j))
        if self.scope == "next_week":
            range_ = range(0, 7, 1)
            xlabel = "Days" 
            xticklabels = ["Today"] + xticklabels(1, 7)
        elif self.scope == "next_month": 
            range_ = range(6, 28, 7)
            xlabel = "Weeks"
            xticklabels = ["This week"] + xticklabels(1, 4)
        elif self.scope == "next_year":  
            range_ = range(30, 365, 30)
            xlabel = "Months"
            xticklabels = xticklabels(0, 12)
        self.graph.axes.set_xlabel(xlabel)
        self.graph.axes.set_xticklabels(xticklabels, fontsize="small")


class IntervalGraph(Graph):

    "Histogram of card intervals."

    def __init__(self, parent):
        Graph.__init__(self, parent)
        self.xlabel = "Days"
        self.ylabel = "Number of cards scheduled"
        self.graph = Histogram(parent)
        
    def _calc_data(self):
        
        # TMP:
        import scipy
        self._data = scipy.random.randint(0, 200, (500, ))
        return
        
        iton = lambda i: (i + abs(i)) / 2 # i < 0 ? 0 : i
        self._data = [iton(c.days_until_next_rep) 
                    for c in self.database().get_all_cards()]

    @property
    def kwargs(self):
        kwargs = {}
        if len(self.data) != 0:
            kwargs["range"] = (min(self.data) - 0.5, max(self.data) + 0.5)
            kwargs["bins"] = max(self.data) - min(self.data) + 1
        return kwargs

    def prepare_axes(self):
        Graph.prepare_axes(self)
        if len(self.data) != 0:
            self.graph.axes.set_xticks(arange(max(self.data) + 1))

    def is_valid(self):
        return len(self.data) > 0


class GradesGraph(Graph):

    "Graph of card grade statistics."

    def __init__(self, parent, scope):
        Graph.__init__(self, parent)
        #self.graph = PieChart(parent)
        self.graph = Histogram(parent)
        self.title = "Number of cards per grade level"
        self.scope = scope

    def _calc_data(self):
        
        # TMP:
        import scipy
        import random
        self._data = [0] * 6
        for i in range(6):
            self._data[i] = random.randint(0, 2000)
        return

        
        self._data = [0] * 6 # There are six grade levels.
        for card in self.database().get_all_cards():
            cat_names = [c.name for c in card.tags]
            if self.scope == "grades_all_tags" or self.scope in cat_names:
                self._data[card.grade] += 1

    #def kwargs(self): # For piechart
    #    return dict(explode=(0.05, 0, 0, 0, 0, 0),
    #                labels=["Grade %d" % g if data[g] > 0 else "" 
    #                          for g in range(0, len(data))],
    #                colors=("r", "m", "y", "g", "c", "b"), 
    #                shadow=True)

    def kwargs(self, values):
        kwargs = dict()
        if self.validate(values):
            kwargs['range'] = (0, 5)
            kwargs['bins'] = 6
        return kwargs

class EasinessGraph(Graph):

    "Graph of card easiness statistics."

    def __init__(self, parent, scope):
        Graph.__init__(self, parent)
        self.graph = Histogram(parent)
        self.xlabel = "Easiness"
        self.ylabel = "Number of cards"
        self.scope = scope

    def _calc_data(self):
        
        # TMP:
        import scipy
        self._data = scipy.random.randint(0, 5.5, (600, ))
        return

<<<<<<< HEAD
        
        self._data = []
        for card in self.database().get_all_cards():
            tag_names = [tag.name for tag in card.tags]
            if self.scope == "easiness_all_tags" or self.scope in tag_names:
                self._data.append(card.easiness)
=======
    def kwargs(self, values):
        kwargs = dict()
        if self.validate(values):
            diff = max(values) - min(values)
            if diff < 3:
                kwargs['range'] = (min(values) - 1, max(values) + 1)
            else:
                kwargs['range'] = (min(values), max(values))
            #kwargs['bins'] = max(values) - min(values) + 1
        return kwargs

>>>>>>> f5a03867

        
class StatisticsDlg_old(QtGui.QDialog, Ui_StatisticsDlg, Component):

    def __init__(self, parent, component_manager):
        Component.__init__(self, component_manager)
        QtGui.QDialog.__init__(self, parent)
        self.setupUi(self)
        tags = sorted(self.database().tag_names(), cmp=numeric_string_cmp)

        # Add tags to combobox and corresponding pages to stacked widget
        # for grades and easiness tabs.
        self.add_items_to_combobox(tags, self.grades_combo)
        self.add_pages_to_stacked_widget(tags, self.grades_stack)
        self.add_items_to_combobox(tags, self.easiness_combo)
        self.add_pages_to_stacked_widget(tags, self.easiness_stack)

        pages = lambda sw: [sw.widget(i) for i in range(0, sw.count())]
        self.add_graphs_to_pages(ScheduleGraph, pages(self.sched_stack))
        self.add_graphs_to_pages(GradesGraph, pages(self.grades_stack))
        self.add_graphs_to_pages(EasinessGraph, pages(self.easiness_stack))
        #self.add_graphs_to_pages(IntervalGraph, pages(self.easiness_stack))
        
    def add_items_to_combobox(self, names, combobox):
        for name in names:
            combobox.addItem(QtCore.QString(name))

    def add_pages_to_stacked_widget(self, names, stacked_widget):
        
        """Create and add a list of widgets with specified objectNames to the 
        specified stacked widget.
        
        names -- the list of strings to use as objectNames for the widgets
                 that will be added to the stack.
        stack -- a QStackedWidget.

        """
        for name in names:
            widget = QtGui.QWidget()
            widget.setObjectName(name)
            stacked_widget.addWidget(widget)
        
    def add_graphs_to_pages(self, graph, pages):
        scopes = [str(page.objectName()) for page in pages]
        for parent, scope in zip(pages, scopes):
            self.layout = QtGui.QVBoxLayout(parent)
            graph_obj = graph(parent, scope) # TODO: redesign
            graph_obj.generate_plot()
            self.layout.addWidget(graph_obj.graph)


class StatisticsPage(QtGui.QWidget):

    def __init__(self, parent, value):
        self.value = value
        QtGui.QWidget.__init__(self, parent)
        self.vbox_layout = QtGui.QVBoxLayout(self)
        self.combobox = QtGui.QComboBox(self)
        self.vbox_layout.addWidget(self.combobox)
        self.widget = None

    def display(self):
        print 'display', self.value
        if not self.widget:
            print 'creating'
            self.widget = QtGui.QLabel("hi " + str(self.value))
            self.vbox_layout.addWidget(self.widget)


class StatisticsDlg(QtGui.QDialog, Component):

    def __init__(self, parent, component_manager):
        Component.__init__(self, component_manager)
        QtGui.QDialog.__init__(self, parent)
        self.vbox_layout = QtGui.QVBoxLayout(self)
        self.tab_widget = QtGui.QTabWidget(parent)
        self.pages = [StatisticsPage(self, 1), StatisticsPage(self, 2)]
        self.tab_widget.addTab(self.pages[0], "Page 1")
        self.tab_widget.addTab(self.pages[1], "Page 2")
        self.vbox_layout.addWidget(self.tab_widget)       
        self.button_layout = QtGui.QHBoxLayout()
        spacer = QtGui.QSpacerItem(20, 20, QtGui.QSizePolicy.Expanding,
                                   QtGui.QSizePolicy.Minimum)
        self.button_layout.addItem(spacer)
        self.ok_button = QtGui.QPushButton(_("&OK"), self)
        self.button_layout.addWidget(self.ok_button)
        self.vbox_layout.addLayout(self.button_layout)
        self.connect(self.ok_button, QtCore.SIGNAL("clicked()"), self.accept)

        self.connect(self.tab_widget, QtCore.SIGNAL("currentChanged(int)"),
                     self.display_page)
        self.display_page(0)

    def display_page(self, index):
        self.pages[index].display()
<|MERGE_RESOLUTION|>--- conflicted
+++ resolved
@@ -109,27 +109,6 @@
             cumulative = self.database().scheduled_count(days)
             self._data.append(cumulative - old_cumulative)
             old_cumulative = cumulative
-<<<<<<< HEAD
-=======
-        return values
-
-    def values_for_histogram(self):
-        iton = lambda i: (i + abs(i)) / 2 # i < 0 ? 0 : i
-        values = [iton(c.days_until_next_rep) 
-                  for c in database().get_all_cards()]
-        return values
-
-    def kwargs_for_bargraph(self, values):
-        return dict(width=1.0, align='center', alpha=0.7, linewidth=0, 
-                    color='red')
-
-    def kwargs_for_histogram(self, values):
-        kwargs = dict()
-        if self.validate(values):
-            kwargs['range'] = (min(values) - 0.5, max(values) + 0.5)
-            kwargs['bins'] = max(values) - min(values) + 1
-        return kwargs
->>>>>>> f5a03867
 
     def prepare_axes(self):
         Graph.prepare_axes(self)
@@ -209,12 +188,18 @@
             self._data[i] = random.randint(0, 2000)
         return
 
-        
         self._data = [0] * 6 # There are six grade levels.
         for card in self.database().get_all_cards():
             cat_names = [c.name for c in card.tags]
             if self.scope == "grades_all_tags" or self.scope in cat_names:
                 self._data[card.grade] += 1
+
+    def kwargs(self):
+        kwargs = dict()
+        if self.validate():
+            kwargs['range'] = (0, 5)
+            kwargs['bins'] = 6
+        return kwargs
 
     #def kwargs(self): # For piechart
     #    return dict(explode=(0.05, 0, 0, 0, 0, 0),
@@ -223,12 +208,7 @@
     #                colors=("r", "m", "y", "g", "c", "b"), 
     #                shadow=True)
 
-    def kwargs(self, values):
-        kwargs = dict()
-        if self.validate(values):
-            kwargs['range'] = (0, 5)
-            kwargs['bins'] = 6
-        return kwargs
+
 
 class EasinessGraph(Graph):
 
@@ -248,15 +228,14 @@
         self._data = scipy.random.randint(0, 5.5, (600, ))
         return
 
-<<<<<<< HEAD
         
         self._data = []
         for card in self.database().get_all_cards():
             tag_names = [tag.name for tag in card.tags]
             if self.scope == "easiness_all_tags" or self.scope in tag_names:
                 self._data.append(card.easiness)
-=======
-    def kwargs(self, values):
+
+
         kwargs = dict()
         if self.validate(values):
             diff = max(values) - min(values)
@@ -267,9 +246,8 @@
             #kwargs['bins'] = max(values) - min(values) + 1
         return kwargs
 
->>>>>>> f5a03867
-
-        
+
+
 class StatisticsDlg_old(QtGui.QDialog, Ui_StatisticsDlg, Component):
 
     def __init__(self, parent, component_manager):
