#
# test_util_functions.py - Mike Appleby <mike@peacecorps.org.cv>
#

from mnemosyne.libmnemosyne.utils import *

class TestUtilFunctions:

    def test_numeric_string_cmp_1(self):
        s1 = "abc123"
        s2 = "abc1000"
        assert numeric_string_cmp(s1, s2) < 0

    def test_numeric_string_cmp_2(self):
        s1 = "Category 9"
        s2 = "Category 11"
        assert numeric_string_cmp(s1, s2) < 0

    def test_numeric_string_cmp_3(self):
        s1 = "3 blind mice"
        s2 = "3 blind pigs"
        assert numeric_string_cmp(s1, s2) < 0

    def test_numeric_string_cmp_3(self):
        s1 = "3 blind mice"
        s2 = "13 blind mice"
        assert numeric_string_cmp(s1, s2) < 0

    def test_numeric_string_cmp_4(self):
        s1 = "a"
        s2 = "b"
<<<<<<< HEAD
        assert(numeric_string_cmp(s1, s2) < 0)
=======
        assert numeric_string_cmp(s1, s2) < 0
>>>>>>> 86c35ea3

    def test_numeric_string_cmp_5(self):
        s1 = "a123"
        s2 = "a123"
<<<<<<< HEAD
        assert(numeric_string_cmp(s1, s2) == 0)
=======
        assert numeric_string_cmp(s1, s2) == 0
>>>>>>> 86c35ea3

    def test_numeric_string_cmp_6(self):
        s1 = "xyz 77"
        s2 = "xyz 42"
<<<<<<< HEAD
        assert(numeric_string_cmp(s1, s2) > 0)
=======
        assert numeric_string_cmp(s1, s2) > 0
>>>>>>> 86c35ea3
<|MERGE_RESOLUTION|>--- conflicted
+++ resolved
@@ -29,26 +29,14 @@
     def test_numeric_string_cmp_4(self):
         s1 = "a"
         s2 = "b"
-<<<<<<< HEAD
-        assert(numeric_string_cmp(s1, s2) < 0)
-=======
         assert numeric_string_cmp(s1, s2) < 0
->>>>>>> 86c35ea3
 
     def test_numeric_string_cmp_5(self):
         s1 = "a123"
         s2 = "a123"
-<<<<<<< HEAD
-        assert(numeric_string_cmp(s1, s2) == 0)
-=======
         assert numeric_string_cmp(s1, s2) == 0
->>>>>>> 86c35ea3
 
     def test_numeric_string_cmp_6(self):
         s1 = "xyz 77"
         s2 = "xyz 42"
-<<<<<<< HEAD
-        assert(numeric_string_cmp(s1, s2) > 0)
-=======
-        assert numeric_string_cmp(s1, s2) > 0
->>>>>>> 86c35ea3
+        assert numeric_string_cmp(s1, s2) > 0