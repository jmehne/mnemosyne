#
# client.py - Max Usachev <maxusachev@gmail.com>
#             Ed Bartosh <bartosh@gmail.com>
#             Peter Bienstman <Peter.Bienstman@UGent.be>
#

import os
import base64
import tarfile
import urllib2
import httplib
from urlparse import urlparse
from xml.etree import cElementTree

from utils import create_subdirs
from synchroniser import SyncError
from synchroniser import Synchroniser
from synchroniser import PROTOCOL_VERSION


class PutRequest(urllib2.Request):

    """Implement PUT request in urllib2, as needed by the RESTful API."""
    
    def get_method(self):
        return "PUT"


class Client(object):
    
    program_name = "unknown-SRS-app"
    program_version = "unknown"
    capabilities = None  # TODO: list possibilies.
    
    def __init__(self, database, ui):
        self.database = database
        self.ui = ui
        self.synchroniser = Synchroniser()
        self.synchroniser.database = database
        self.id = "TODO"

    def sync(self, url, username, password):       
        try:
            self.url = url           
            self.ui.status_bar_message("Creating backup...")
            backup_file = self.database.backup()           
            self.login(username, password)
            self.handshake()
            self.put_client_media_files()
            self.put_client_log_entries()
            self.get_server_media_files()
            self.get_server_log_entries()
            self.finish_request()
        except SyncError, exception:
            self.database.load(backup_file) # TODO: use SQL rollback?
            self.ui.error_box("Error: " + str(exception))
        else:
            self.ui.information_box("Sync finished!")

    def login(self, username, password):
        self.ui.status_bar_message("Logging in...")
        request = urllib2.Request(self.url)
        base64string = base64.encodestring("%s:%s" % (username, password))
        # Add header and strip off trailing \n in base64string.
        request.add_header("AUTHORIZATION", "Basic %s" % base64string[:-1])
        try:
            urllib2.urlopen(request).read()
        except urllib2.URLError, error:
            if hasattr(error, "code") and error.code == 403:
                raise SyncError("Wrong login or password.")
            else:
                raise SyncError(str(error.reason))

    def handshake(self):
        self.ui.status_bar_message("Handshaking...")
        client_params = ("<client id='%s' program_name='%s' " + \
            "program_version='%s' protocol_version='%s' capabilities='%s' " + \
            "database_name='%s'></client>") % (self.id, self.program_name,
            self.program_version, PROTOCOL_VERSION, self.capabilities,
            self.database.database_name())
        try:
            server_params = urllib2.urlopen(self.url + "/server/params").read()
            response = urllib2.urlopen(PutRequest(\
                self.url + "/client/params", client_params + "\n"))
            if response.read() != "OK":
                raise SyncError("Handshaking: error on server side.")
        except urllib2.URLError, error:
            raise SyncError("Handshaking: " + str(error))
        self.synchroniser.set_partner_params(server_params)
        self.server_id = self.synchroniser.partner["id"]
        self.database.create_partnership_if_needed_for(self.server_id)

    def put_client_media_files(self):
        self.ui.status_bar_message("Sending media files to server...")
        # Number of files.
        number_of_files = self.database.number_of_media_files_to_sync_for(\
            self.server_id)
        if number_of_files == 0:
            return
        response = urllib2.urlopen(PutRequest(self.url + \
            "/number/of/client/media/files/to/sync", str(number_of_files) + "\n"))
        if response.read() != "OK":
            raise SyncError("Error sending number of media files to server.")
<<<<<<< HEAD

    def send_client_files(self, filenames):

        """'filenames' is a list of filenames relative to the basedir."""

        parsed_url = urlparse(self.url) 
        conn = httplib.HTTPConnection(parsed_url.hostname, parsed_url.port)
        conn.putrequest("PUT", "/client/files")
        conn.putheader("Connection", "keep-alive")
        conn.putheader("Content-Type", "application/x-tar")
        conn.putheader("Transfer-Encoding", "chunked")
        conn.putheader("Expect", "100-continue")
        conn.putheader("Accept", "*/*")
        conn.endheaders()
        progress_dialog = self.ui.get_progress_dialog()
        progress_dialog.set_range(0, log_entries)
        progress_dialog.set_text("Sending history to the server...")
        count = 0
        for log_entry in self.database.get_log_entries_to_sync_for(\
            self.server_id):
            conn.send(self.synchroniser.log_entry_to_XML(log_entry) + "\n")
            count += 1
            progress_dialog.set_value(count)
            
        tar_pipe = tarfile.open(mode="w|", fileobj=req)
        for filename in filenames:
            tar_pipe.add(expand_path(filename, basedir))
        tar_pipe.close()
        

    def send_client_history(self):
        self.ui.status_bar_message("Sending history to server...")
        # History length.
        log_entries = self.database.number_of_log_entries_to_sync_for(\
=======
        # Actual media files.
        progress_dialog = self.ui.get_progress_dialog()
        progress_dialog.set_range(0, number_of_files)
        progress_dialog.set_text("Sending media files to server...")
        count = 0
        for filename in self.database.media_filenames_to_sync_for(\
            self.server_id):
            self._put_media_file(filename)
            count += 1
            progress_dialog.set_value(count)
        self.ui.status_bar_message("Waiting for server to complete...")
            
    def put_client_log_entries(self):
        self.ui.status_bar_message("Sending log entries to server...")
        # Number of Log entries.
        number_of_entries = self.database.number_of_log_entries_to_sync_for(\
>>>>>>> ea9d61ca
            self.server_id)
        if number_of_entries == 0:
            return
        response = urllib2.urlopen(PutRequest(self.url + \
            "/number/of/client/log/entries/to/sync",
            str(number_of_entries) + "\n"))
        if response.read() != "OK":
            raise SyncError("Error sending log_entries length to server.")
        # Actual log entries.    
        parsed_url = urlparse(self.url) 
        conn = httplib.HTTPConnection(parsed_url.hostname, parsed_url.port)
        conn.putrequest("PUT", "/client/log_entries")
        conn.putheader("User-Agent", "gzip")
        conn.putheader("Accept-Encoding", "gzip")
        conn.putheader("Connection", "keep-alive")
        conn.putheader("Content-Type", "text/plain")
        conn.putheader("Transfer-Encoding", "chunked")
        conn.putheader("Expect", "100-continue")
        conn.putheader("Accept", "*/*")
        conn.endheaders()
        progress_dialog = self.ui.get_progress_dialog()
        progress_dialog.set_range(0, number_of_entries)
        progress_dialog.set_text("Sending log entries to server...")
        count = 0
        for log_entry in self.database.log_entries_to_sync_for(\
            self.server_id):
            conn.send(self.synchroniser.log_entry_to_XML(log_entry) + "\n")
            count += 1
            progress_dialog.set_value(count)
        self.ui.status_bar_message("Waiting for server to complete...")
        response = conn.getresponse()
        # TODO: analyze response from server side.
        response.read()

    def get_server_media_files(self):
        pass

    def get_server_log_entries(self):
        self.ui.status_bar_message("Applying server log_entries...")
        try:
            log_entries = int(urllib2.urlopen(\
                self.url + "/number/of/server/log/entries/to/sync").read())
        except urllib2.URLError, error:
            raise SyncError("Get number of server log entries to sync: " \
                + str(error))        
        progress_dialog = self.ui.get_progress_dialog()
        progress_dialog.set_range(0, log_entries)
        progress_dialog.set_text("Applying server log_entries...")
        try:
            response = urllib2.urlopen(self.url + "/server/log_entries")
            count = 0
            while count != log_entries:
                chunk = response.readline()
                self.database.apply_log_entry(\
                    self.synchroniser.XML_to_log_entry(chunk))
                count += 1
                progress_dialog.set_value(count)
        except urllib2.URLError, error:
            raise SyncError("Getting server log_entries: " + str(error))
        progress_dialog.set_value(log_entries)

    def _put_media_file(self, filename):
        data = file(os.path.join(self.database.mediadir(), filename),
            "rb").read()
        try:
            request = PutRequest(self.url + "/client/media/file?filename=%s" % \
                os.path.basename(filename), data)
            request.add_header("CONTENT_LENGTH", len(data))
            response = urllib2.urlopen(request)
            if response.read() != "OK":
                raise SyncError("Sending media: error on server side.")
        except urllib2.URLError, error:
            raise SyncError("Sending client media: " + str(error))
        
    def _get_media_file(self, filename):
        create_subdirs(self.database.mediadir(), filename)
        try:
            response = urllib2.urlopen(\
                self.url + "/server/media/file?filename=%s" % filename)
            data = response.read()
            if data != "CANCEL":
                file(os.path.join(self.database.mediadir(), filename), "wb").\
                    write(data)
        except urllib2.URLError, error:
            raise SyncError("Getting server media: " + str(error))

    def finish_request(self):
        self.ui.status_bar_message("Waiting for the server to complete...")
        try:
            if urllib2.urlopen(self.url + "/sync/finish").read() != "OK":
                raise SyncError("Finishing sync: error on server side.")
        except urllib2.URLError, error:
            raise SyncError("Finishing syncing: " + str(error))
        self.database.update_last_sync_log_entry_for(self.server_id)
            <|MERGE_RESOLUTION|>--- conflicted
+++ resolved
@@ -6,7 +6,6 @@
 
 import os
 import base64
-import tarfile
 import urllib2
 import httplib
 from urlparse import urlparse
@@ -101,42 +100,6 @@
             "/number/of/client/media/files/to/sync", str(number_of_files) + "\n"))
         if response.read() != "OK":
             raise SyncError("Error sending number of media files to server.")
-<<<<<<< HEAD
-
-    def send_client_files(self, filenames):
-
-        """'filenames' is a list of filenames relative to the basedir."""
-
-        parsed_url = urlparse(self.url) 
-        conn = httplib.HTTPConnection(parsed_url.hostname, parsed_url.port)
-        conn.putrequest("PUT", "/client/files")
-        conn.putheader("Connection", "keep-alive")
-        conn.putheader("Content-Type", "application/x-tar")
-        conn.putheader("Transfer-Encoding", "chunked")
-        conn.putheader("Expect", "100-continue")
-        conn.putheader("Accept", "*/*")
-        conn.endheaders()
-        progress_dialog = self.ui.get_progress_dialog()
-        progress_dialog.set_range(0, log_entries)
-        progress_dialog.set_text("Sending history to the server...")
-        count = 0
-        for log_entry in self.database.get_log_entries_to_sync_for(\
-            self.server_id):
-            conn.send(self.synchroniser.log_entry_to_XML(log_entry) + "\n")
-            count += 1
-            progress_dialog.set_value(count)
-            
-        tar_pipe = tarfile.open(mode="w|", fileobj=req)
-        for filename in filenames:
-            tar_pipe.add(expand_path(filename, basedir))
-        tar_pipe.close()
-        
-
-    def send_client_history(self):
-        self.ui.status_bar_message("Sending history to server...")
-        # History length.
-        log_entries = self.database.number_of_log_entries_to_sync_for(\
-=======
         # Actual media files.
         progress_dialog = self.ui.get_progress_dialog()
         progress_dialog.set_range(0, number_of_files)
@@ -153,7 +116,6 @@
         self.ui.status_bar_message("Sending log entries to server...")
         # Number of Log entries.
         number_of_entries = self.database.number_of_log_entries_to_sync_for(\
->>>>>>> ea9d61ca
             self.server_id)
         if number_of_entries == 0:
             return
